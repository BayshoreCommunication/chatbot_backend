--- conflicted
+++ resolved
@@ -180,13 +180,12 @@
 uploads_dir.mkdir(parents=True, exist_ok=True)
 app.mount("/uploads", StaticFiles(directory="uploads"), name="uploads")
 
-<<<<<<< HEAD
 # Configure CORS with more specific settings
 origins = [
     "http://localhost:5173",  # Vite dev server
     "http://127.0.0.1:5173",
     "http://localhost:3000",
-     "http://localhost:3001",
+    "http://localhost:3001",
     "http://127.0.0.1:3000",
     "https://checkout.stripe.com",
     "https://js.stripe.com",
@@ -205,9 +204,6 @@
     "*"  # Allow all origins as fallback
 ]
 
-=======
-# Configure CORS to allow all origins
->>>>>>> 1730b728
 app.add_middleware(
     CORSMiddleware,
     allow_origins=["*"],  # Allow all origins
